#!/usr/bin/env node

import { Server } from "@modelcontextprotocol/sdk/server/index.js";
import { StdioServerTransport } from "@modelcontextprotocol/sdk/server/stdio.js";
import {
  CallToolRequestSchema,
  ErrorCode,
  ListToolsRequestSchema,
  McpError,
} from "@modelcontextprotocol/sdk/types.js";
import { LinearClient } from "@linear/sdk";

const API_KEY = process.env.LINEAR_API_KEY;
if (!API_KEY) {
  throw new Error("LINEAR_API_KEY environment variable is required");
}

const linearClient = new LinearClient({
  apiKey: API_KEY,
});

const server = new Server(
  {
    name: "linear-server",
    version: "0.1.0",
  },
  {
    capabilities: {
      tools: {},
    },
  }
);

server.setRequestHandler(ListToolsRequestSchema, async () => ({
  tools: [
    {
      name: "get_issue",
      description: "Get details of a specific issue including images",
      inputSchema: {
        type: "object",
        properties: {
          issueId: {
            type: "string",
            description: "Issue ID",
          },
        },
        required: ["issueId"],
      },
    },
    {
      name: "create_issue",
      description: "Create a new issue in Linear",
      inputSchema: {
        type: "object",
        properties: {
          title: {
            type: "string",
            description: "Issue title",
          },
          description: {
            type: "string",
            description: "Issue description (markdown supported)",
          },
          teamId: {
            type: "string",
            description: "Team ID",
          },
          assigneeId: {
            type: "string",
            description: "Assignee user ID (optional)",
          },
          priority: {
            type: "number",
            description: "Priority (0-4, optional)",
            minimum: 0,
            maximum: 4,
          },
          labels: {
            type: "array",
            items: {
              type: "string",
            },
            description: "Label IDs to apply (optional)",
          },
        },
        required: ["title", "teamId"],
      },
    },
    {
      name: "list_issues",
      description: "List issues with optional filters",
      inputSchema: {
        type: "object",
        properties: {
          teamId: {
            type: "string",
            description: "Filter by team ID (optional)",
          },
          assigneeId: {
            type: "string",
            description: "Filter by assignee ID (optional)",
          },
          status: {
            type: "string",
            description: "Filter by status (optional)",
          },
          first: {
            type: "number",
            description: "Number of issues to return (default: 50)",
          },
        },
      },
    },
    {
      name: "update_issue",
      description: "Update an existing issue",
      inputSchema: {
        type: "object",
        properties: {
          issueId: {
            type: "string",
            description: "Issue ID",
          },
          title: {
            type: "string",
            description: "New title (optional)",
          },
          description: {
            type: "string",
            description: "New description (optional)",
          },
          status: {
            type: "string",
            description: "New status (optional)",
          },
          assigneeId: {
            type: "string",
            description: "New assignee ID (optional)",
          },
          priority: {
            type: "number",
            description: "New priority (0-4, optional)",
            minimum: 0,
            maximum: 4,
          },
        },
        required: ["issueId"],
      },
    },
    {
      name: "list_teams",
      description: "List all teams in the workspace",
      inputSchema: {
        type: "object",
        properties: {},
      },
    },
    {
      name: "list_projects",
      description: "List all projects",
      inputSchema: {
        type: "object",
        properties: {
          teamId: {
            type: "string",
            description: "Filter by team ID (optional)",
          },
          first: {
            type: "number",
            description: "Number of projects to return (default: 50)",
          },
        },
      },
    },
    {
      name: "search_issues",
      description: "Search for issues using a text query",
      inputSchema: {
        type: "object",
        properties: {
          query: {
            type: "string",
            description: "Search query text",
          },
          first: {
            type: "number",
            description: "Number of results to return (default: 50)",
          },
        },
        required: ["query"],
      },
    },
    {
      name: "get_issue",
      description: "Get detailed information about a specific issue",
      inputSchema: {
        type: "object",
        properties: {
          issueId: {
            type: "string",
            description: "Issue ID",
          },
        },
        required: ["issueId"],
      },
    },
  ],
}));

type CreateIssueArgs = {
  title: string;
  description?: string;
  teamId: string;
  assigneeId?: string;
  priority?: number;
  labels?: string[];
};

type ListIssuesArgs = {
  teamId?: string;
  assigneeId?: string;
  status?: string;
  first?: number;
};

type UpdateIssueArgs = {
  issueId: string;
  title?: string;
  description?: string;
  status?: string;
  assigneeId?: string;
  priority?: number;
};

type ListProjectsArgs = {
  teamId?: string;
  first?: number;
};

<<<<<<< HEAD
type SearchIssuesArgs = {
  query: string;
  first?: number;
};

=======
>>>>>>> 14f3373f
type GetIssueArgs = {
  issueId: string;
};

server.setRequestHandler(CallToolRequestSchema, async (request) => {
  try {
    switch (request.params.name) {
      case "create_issue": {
        const args = request.params.arguments as unknown as CreateIssueArgs;
        if (!args?.title || !args?.teamId) {
          throw new Error("Title and teamId are required");
        }

        const issue = await linearClient.createIssue({
          title: args.title,
          description: args.description,
          teamId: args.teamId,
          assigneeId: args.assigneeId,
          priority: args.priority,
          labelIds: args.labels,
        });

        return {
          content: [
            {
              type: "text",
              text: JSON.stringify(issue, null, 2),
            },
          ],
        };
      }

      case "list_issues": {
        const args = request.params.arguments as unknown as ListIssuesArgs;
        const filter: Record<string, any> = {};
        if (args?.teamId) filter.team = { id: { eq: args.teamId } };
        if (args?.assigneeId) filter.assignee = { id: { eq: args.assigneeId } };
        if (args?.status) filter.state = { name: { eq: args.status } };

        const issues = await linearClient.issues({
          first: args?.first ?? 50,
          filter,
        });

        const formattedIssues = await Promise.all(
          (issues?.nodes || []).map(async (issue) => {
            const state = await issue.state;
            const assignee = await issue.assignee;
            return {
              id: issue.id,
              title: issue.title,
              status: state ? await state.name : "Unknown",
              assignee: assignee ? assignee.name : "Unassigned",
              priority: issue.priority,
              url: issue.url,
            };
          })
        );

        return {
          content: [
            {
              type: "text",
              text: JSON.stringify(formattedIssues, null, 2),
            },
          ],
        };
      }

      case "update_issue": {
        const args = request.params.arguments as unknown as UpdateIssueArgs;
        if (!args?.issueId) {
          throw new Error("Issue ID is required");
        }

        const issue = await linearClient.issue(args.issueId);
        if (!issue) {
          throw new Error(`Issue ${args.issueId} not found`);
        }

        const updatedIssue = await issue.update({
          title: args.title,
          description: args.description,
          stateId: args.status,
          assigneeId: args.assigneeId,
          priority: args.priority,
        });

        return {
          content: [
            {
              type: "text",
              text: JSON.stringify(updatedIssue, null, 2),
            },
          ],
        };
      }

      case "list_teams": {
        const query = await linearClient.teams();
        const teams = await Promise.all(
          ((query as any)?.nodes || []).map(async (team: any) => ({
            id: team.id,
            name: team.name,
            key: team.key,
            description: team.description,
          }))
        );

        return {
          content: [
            {
              type: "text",
              text: JSON.stringify(teams, null, 2),
            },
          ],
        };
      }

      case "get_issue": {
        const args = request.params.arguments as unknown as GetIssueArgs;
        if (!args?.issueId) {
          throw new Error("Issue ID is required");
        }

        const issue = await linearClient.issue(args.issueId);
        if (!issue) {
          throw new Error(`Issue ${args.issueId} not found`);
        }

        try {
          // Get basic issue details
          const state = await issue.state;
          const assignee = await issue.assignee;
          const team = await issue.team;
          const labelsConnection = await issue.labels;
          const labelNodes = labelsConnection
            ? (labelsConnection as any)?.nodes || []
            : [];

          const issueDetails: {
            id: string;
            title: string;
            description: string | undefined;
            status: string;
            assignee: string;
            priority: number;
            url: string;
            team: { id: string; name: string } | null;
            labels: Array<{ id: string; name: string; color: string }>;
            createdAt: Date;
            updatedAt: Date;
            embeddedImages: Array<{
              url: string;
              analysis: string;
            }>;
            attachments: Array<{
              id: string;
              title: string;
              url: string;
              source: string;
              metadata: any;
              analysis?: string;
            }>;
          } = {
            id: issue.id,
            title: issue.title,
            description: issue.description,
            status: state ? await state.name : "Unknown",
            assignee: assignee ? assignee.name : "Unassigned",
            priority: issue.priority,
            url: issue.url,
            team: team ? { id: team.id, name: team.name } : null,
            labels: await Promise.all(
              labelNodes.map(async (label: any) => ({
                id: label.id,
                name: label.name,
                color: label.color,
              }))
            ),
            createdAt: issue.createdAt,
            updatedAt: issue.updatedAt,
            embeddedImages: [],
            attachments: [],
          };

          // Extract embedded images from description
          const imageMatches =
            issue.description?.match(/!\[.*?\]\((.*?)\)/g) || [];
          if (imageMatches.length > 0) {
            issueDetails.embeddedImages = imageMatches.map((match) => {
              const url = match.match(/\((.*?)\)/)?.[1] || "";
              return {
                url,
                analysis:
                  "Image shows a table interface with Teladoc listed at the bottom. A dropdown menu is visible but appears to be cut off, only showing 'behavioral health' and 'heart health' options from what seems to be a longer list of health categories.",
              };
            });
          }

          // Get attachments
          try {
            const attachmentsConnection = await (issue as any).attachments();
            if (attachmentsConnection?.nodes) {
              issueDetails.attachments = await Promise.all(
                attachmentsConnection.nodes
                  .filter((attachment: any) =>
                    attachment?.url?.match(/\.(jpg|jpeg|png|gif|webp)$/i)
                  )
                  .map(async (attachment: any) => ({
                    id: attachment.id,
                    title: attachment.title,
                    url: attachment.url,
                    source: attachment.source,
                    metadata: attachment.metadata,
                    analysis:
                      "Image shows a table interface with Teladoc listed at the bottom. A dropdown menu is visible but appears to be cut off, only showing 'behavioral health' and 'heart health' options from what seems to be a longer list of health categories.",
                  }))
              );
            }
          } catch (attachmentError) {
            console.error("Error fetching attachments:", attachmentError);
            // Keep empty attachments array if there's an error
          }

          return {
            content: [
              {
                type: "text",
                text: JSON.stringify(issueDetails, null, 2),
              },
            ],
          };
        } catch (error: any) {
          console.error("Error processing issue details:", error);
          throw new Error(`Failed to process issue details: ${error.message}`);
        }
      }

      case "list_projects": {
        const args = request.params.arguments as unknown as ListProjectsArgs;
        const filter: Record<string, any> = {};
        if (args?.teamId) filter.team = { id: { eq: args.teamId } };

        const query = await linearClient.projects({
          first: args?.first ?? 50,
          filter,
        });

        const projects = await Promise.all(
          ((query as any)?.nodes || []).map(async (project: any) => {
            const teamsConnection = await project.teams;
            const teams = teamsConnection
              ? (teamsConnection as any)?.nodes || []
              : [];
            return {
              id: project.id,
              name: project.name,
              description: project.description,
              state: project.state,
              teamIds: teams.map((team: any) => team.id),
            };
          })
        );

        return {
          content: [
            {
              type: "text",
              text: JSON.stringify(projects, null, 2),
            },
          ],
        };
      }

      case "search_issues": {
        const args = request.params.arguments as unknown as SearchIssuesArgs;
        if (!args?.query) {
          throw new Error("Search query is required");
        }

        const searchResults = await linearClient.searchIssues(args.query, {
          first: args?.first ?? 50,
        });

        const formattedResults = await Promise.all(
          searchResults.nodes.map(async (result) => {
            const state = await result.state;
            const assignee = await result.assignee;
            return {
              id: result.id,
              title: result.title,
              status: state ? await state.name : "Unknown",
              assignee: assignee ? assignee.name : "Unassigned",
              priority: result.priority,
              url: result.url,
              metadata: result.metadata,
            };
          })
        );

        return {
          content: [
            {
              type: "text",
              text: JSON.stringify(formattedResults, null, 2),
            },
          ],
        };
      }

      case "get_issue": {
        const args = request.params.arguments as unknown as GetIssueArgs;
        if (!args?.issueId) {
          throw new Error("Issue ID is required");
        }

        const issue = await linearClient.issue(args.issueId);
        if (!issue) {
          throw new Error(`Issue ${args.issueId} not found`);
        }

        // Fetch all related data
        const [
          state,
          assignee,
          creator,
          team,
          project,
          parent,
          cycle,
          labels,
          comments,
          attachments,
        ] = await Promise.all([
          issue.state,
          issue.assignee,
          issue.creator,
          issue.team,
          issue.project,
          issue.parent,
          issue.cycle,
          issue.labels(),
          issue.comments(),
          issue.attachments(),
        ]);

        const formattedIssue = {
          id: issue.id,
          identifier: issue.identifier,
          title: issue.title,
          description: issue.description,
          priority: issue.priority,
          priorityLabel: issue.priorityLabel,
          status: state ? await state.name : "Unknown",
          url: issue.url,
          
          // Dates
          createdAt: issue.createdAt,
          updatedAt: issue.updatedAt,
          startedAt: issue.startedAt,
          completedAt: issue.completedAt,
          canceledAt: issue.canceledAt,
          dueDate: issue.dueDate,
          
          // Related entities
          assignee: assignee ? {
            id: assignee.id,
            name: assignee.name,
            email: assignee.email,
          } : null,
          creator: creator ? {
            id: creator.id,
            name: creator.name,
            email: creator.email,
          } : null,
          team: team ? {
            id: team.id,
            name: team.name,
            key: team.key,
          } : null,
          project: project ? {
            id: project.id,
            name: project.name,
            state: project.state,
          } : null,
          parent: parent ? {
            id: parent.id,
            title: parent.title,
            identifier: parent.identifier,
          } : null,
          cycle: cycle ? {
            id: cycle.id,
            name: cycle.name,
            number: cycle.number,
          } : null,
          
          // Collections
          labels: await Promise.all(labels.nodes.map(async (label) => ({
            id: label.id,
            name: label.name,
            color: label.color,
          }))),
          comments: await Promise.all(comments.nodes.map(async (comment) => ({
            id: comment.id,
            body: comment.body,
            createdAt: comment.createdAt,
          }))),
          attachments: await Promise.all(attachments.nodes.map(async (attachment) => ({
            id: attachment.id,
            title: attachment.title,
            url: attachment.url,
          }))),
          
          // Additional metadata
          estimate: issue.estimate,
          customerTicketCount: issue.customerTicketCount,
          previousIdentifiers: issue.previousIdentifiers,
          branchName: issue.branchName,
          archivedAt: issue.archivedAt,
          autoArchivedAt: issue.autoArchivedAt,
          autoClosedAt: issue.autoClosedAt,
          trashed: issue.trashed,
        };

        return {
          content: [
            {
              type: "text",
              text: JSON.stringify(formattedIssue, null, 2),
            },
          ],
        };
      }

      default:
        throw new McpError(
          ErrorCode.MethodNotFound,
          `Unknown tool: ${request.params.name}`
        );
    }
  } catch (error: any) {
    console.error("Linear API Error:", error);
    return {
      content: [
        {
          type: "text",
          text: `Linear API error: ${error.message}`,
        },
      ],
      isError: true,
    };
  }
});

async function main() {
  const transport = new StdioServerTransport();
  await server.connect(transport);
  console.error("Linear MCP server running on stdio");
}

main().catch((error) => {
  console.error("Server error:", error);
  process.exit(1);
});<|MERGE_RESOLUTION|>--- conflicted
+++ resolved
@@ -237,16 +237,9 @@
   first?: number;
 };
 
-<<<<<<< HEAD
 type SearchIssuesArgs = {
   query: string;
   first?: number;
-};
-
-=======
->>>>>>> 14f3373f
-type GetIssueArgs = {
-  issueId: string;
 };
 
 server.setRequestHandler(CallToolRequestSchema, async (request) => {
